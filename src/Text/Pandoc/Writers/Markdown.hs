--- conflicted
+++ resolved
@@ -402,33 +402,6 @@
   let renderEmpty = mempty <$ report (BlockNotRendered b)
   case variant of
     PlainText -> renderEmpty
-<<<<<<< HEAD
-    _ | f `elem` ["markdown", "markdown_github", "markdown_phpextra",
-                  "markdown_mmd", "markdown_strict"] ->
-            return $ literal str <> literal "\n"
-      | isEnabled Ext_raw_attribute opts -> rawAttribBlock
-      | f `elem` ["html", "html5", "html4"] ->
-            case () of
-              _ | isEnabled Ext_markdown_attribute opts -> return $
-                    literal (addMarkdownAttribute str) <> literal "\n"
-                | isEnabled Ext_raw_html opts -> return $
-                    literal str <> literal "\n"
-                | isEnabled Ext_raw_attribute opts -> rawAttribBlock
-                | otherwise -> renderEmpty
-      | f `elem` ["latex", "tex"] ->
-            case () of
-              _ | isEnabled Ext_raw_tex opts -> return $
-                    literal str <> literal "\n"
-                | isEnabled Ext_raw_attribute opts -> rawAttribBlock
-                | otherwise -> renderEmpty
-      | f `elem` ["sile", "sil"] ->
-            case () of
-              _ | isEnabled Ext_raw_sile opts -> return $
-                    literal str <> literal "\n"
-                | isEnabled Ext_raw_attribute opts -> rawAttribBlock
-                | otherwise -> renderEmpty
-      | otherwise -> renderEmpty
-=======
     Commonmark
       | f `elem` ["gfm", "commonmark", "commonmark_x", "markdown"]
          -> return $ literal str <> literal "\n"
@@ -446,8 +419,10 @@
       | f `elem` ["latex", "tex"]
       , isEnabled Ext_raw_tex opts
          -> return $ literal str <> literal "\n"
+      | f `elem` ["sile", "sil"]
+      , isEnabled Ext_raw_sile opts
+         -> return $ literal str <> literal "\n"
     _ -> renderEmpty
->>>>>>> 13021313
 blockToMarkdown' opts HorizontalRule =
   return $ blankline <> literal (T.replicate (writerColumns opts) "-") <> blankline
 blockToMarkdown' opts (Header level attr inlines) = do
@@ -850,479 +825,6 @@
         | otherwise                   = RawBlock "markdown" "&nbsp;\n"
   mconcat <$> mapM (blockToMarkdown opts) (fixBlocks blocks)
 
-<<<<<<< HEAD
-getKey :: Doc Text -> Key
-getKey = toKey . render Nothing
-
-findUsableIndex :: [Text] -> Int -> Int
-findUsableIndex lbls i = if tshow i `elem` lbls
-                         then findUsableIndex lbls (i + 1)
-                         else i
-
-getNextIndex :: PandocMonad m => MD m Int
-getNextIndex = do
-  prevRefs <- gets stPrevRefs
-  refs <- gets stRefs
-  i <- (+ 1) <$> gets stLastIdx
-  modify $ \s -> s{ stLastIdx = i }
-  let refLbls = map (\(r,_,_) -> r) $ prevRefs ++ refs
-  return $ findUsableIndex refLbls i
-
--- | Get reference for target; if none exists, create unique one and return.
---   Prefer label if possible; otherwise, generate a unique key.
-getReference :: PandocMonad m => Attr -> Doc Text -> Target -> MD m Text
-getReference attr label target = do
-  refs <- gets stRefs
-  case find (\(_,t,a) -> t == target && a == attr) refs of
-    Just (ref, _, _) -> return ref
-    Nothing       -> do
-      keys <- gets stKeys
-      let key = getKey label
-      let rawkey = coerce key
-      case M.lookup key keys of
-           Nothing -> do -- no other refs with this label
-             (lab', idx) <- if T.null rawkey ||
-                                 T.length rawkey > 999 ||
-                                 T.any (\c -> c == '[' || c == ']') rawkey
-                               then do
-                                 i <- getNextIndex
-                                 return (tshow i, i)
-                               else
-                                 return (render Nothing label, 0)
-             modify (\s -> s{
-               stRefs = (lab', target, attr) : refs,
-               stKeys = M.insert (getKey label)
-                           (M.insert (target, attr) idx mempty)
-                                 (stKeys s) })
-             return lab'
-
-           Just km ->    -- we have refs with this label
-             case M.lookup (target, attr) km of
-                  Just i -> do
-                    let lab' = render Nothing $
-                               label <> if i == 0
-                                           then mempty
-                                           else literal (tshow i)
-                    -- make sure it's in stRefs; it may be
-                    -- a duplicate that was printed in a previous
-                    -- block:
-                    when ((lab', target, attr) `notElem` refs) $
-                       modify (\s -> s{
-                         stRefs = (lab', target, attr) : refs })
-                    return lab'
-                  Nothing -> do -- but this one is to a new target
-                    i <- getNextIndex
-                    let lab' = tshow i
-                    modify (\s -> s{
-                       stRefs = (lab', target, attr) : refs,
-                       stKeys = M.insert key
-                                   (M.insert (target, attr) i km)
-                                         (stKeys s) })
-                    return lab'
-
--- | Convert list of Pandoc inline elements to markdown.
-inlineListToMarkdown :: PandocMonad m => WriterOptions -> [Inline] -> MD m (Doc Text)
-inlineListToMarkdown opts lst = do
-  inlist <- asks envInList
-  go (if inlist then avoidBadWrapsInList lst else lst)
-  where go [] = return empty
-        go (i:is) = case i of
-            Link {} -> case is of
-                -- If a link is followed by another link, or '[', '(' or ':'
-                -- then we don't shortcut
-                Link {}:_                                       -> unshortcutable
-                Space:Link {}:_                                 -> unshortcutable
-                Space:(Str(thead -> Just '[')):_                -> unshortcutable
-                Space:(RawInline _ (thead -> Just '[')):_       -> unshortcutable
-                Space:(Cite _ _):_                              -> unshortcutable
-                SoftBreak:Link {}:_                             -> unshortcutable
-                SoftBreak:(Str(thead -> Just '[')):_            -> unshortcutable
-                SoftBreak:(RawInline _ (thead -> Just '[')):_   -> unshortcutable
-                SoftBreak:(Cite _ _):_                          -> unshortcutable
-                LineBreak:Link {}:_                             -> unshortcutable
-                LineBreak:(Str(thead -> Just '[')):_            -> unshortcutable
-                LineBreak:(RawInline _ (thead -> Just '[')):_   -> unshortcutable
-                LineBreak:(Cite _ _):_                          -> unshortcutable
-                (Cite _ _):_                                    -> unshortcutable
-                Str (thead -> Just '['):_                       -> unshortcutable
-                Str (thead -> Just '('):_                       -> unshortcutable
-                Str (thead -> Just ':'):_                       -> unshortcutable
-                (RawInline _ (thead -> Just '[')):_             -> unshortcutable
-                (RawInline _ (thead -> Just '(')):_             -> unshortcutable
-                (RawInline _ (thead -> Just ':')):_             -> unshortcutable
-                (RawInline _ (T.stripPrefix " [" -> Just _ )):_ -> unshortcutable
-                _                                               -> shortcutable
-            _ -> shortcutable
-          where shortcutable = liftM2 (<>) (inlineToMarkdown opts i) (go is)
-                unshortcutable = do
-                    iMark <- local
-                             (\env -> env { envRefShortcutable = False })
-                             (inlineToMarkdown opts i)
-                    fmap (iMark <>) (go is)
-                thead = fmap fst . T.uncons
-
-isSp :: Inline -> Bool
-isSp Space     = True
-isSp SoftBreak = True
-isSp _         = False
-
-avoidBadWrapsInList :: [Inline] -> [Inline]
-avoidBadWrapsInList [] = []
-avoidBadWrapsInList (s:Str (T.uncons -> Just ('>',cs)):xs) | isSp s =
-  Str (" >" <> cs) : avoidBadWrapsInList xs
-avoidBadWrapsInList [s, Str (T.uncons -> Just (c, cs))]
-  | T.null cs && isSp s && c `elem` ['-','*','+'] = [Str $ T.pack [' ', c]]
-avoidBadWrapsInList (s:Str (T.uncons -> Just (c, cs)):Space:xs)
-  | T.null cs && isSp s && c `elem` ['-','*','+'] =
-    Str (T.pack [' ', c]) : Space : avoidBadWrapsInList xs
-avoidBadWrapsInList (s:Str cs:Space:xs)
-  | isSp s && isOrderedListMarker cs =
-    Str (" " <> cs) : Space : avoidBadWrapsInList xs
-avoidBadWrapsInList [s, Str cs]
-  | isSp s && isOrderedListMarker cs = [Str $ " " <> cs]
-avoidBadWrapsInList (x:xs) = x : avoidBadWrapsInList xs
-
-isOrderedListMarker :: Text -> Bool
-isOrderedListMarker xs = not (T.null xs) && (T.last xs `elem` ['.',')']) &&
-              isRight (runParser (anyOrderedListMarker >> eof)
-                       defaultParserState "" xs)
-
-isRight :: Either a b -> Bool
-isRight (Right _) = True
-isRight (Left  _) = False
-
--- | Convert Pandoc inline element to markdown.
-inlineToMarkdown :: PandocMonad m => WriterOptions -> Inline -> MD m (Doc Text)
-inlineToMarkdown opts (Span ("",["emoji"],kvs) [Str s]) =
-  case lookup "data-emoji" kvs of
-       Just emojiname | isEnabled Ext_emoji opts ->
-            return $ ":" <> literal emojiname <> ":"
-       _ -> inlineToMarkdown opts (Str s)
-inlineToMarkdown opts (Span attrs ils) = do
-  variant <- asks envVariant
-  contents <- inlineListToMarkdown opts ils
-  return $ case variant of
-                PlainText -> contents
-                _     | attrs == nullAttr -> contents
-                      | isEnabled Ext_bracketed_spans opts ->
-                        let attrs' = if attrs /= nullAttr
-                                        then attrsToMarkdown attrs
-                                        else empty
-                        in "[" <> contents <> "]" <> attrs'
-                      | isEnabled Ext_raw_html opts ||
-                        isEnabled Ext_native_spans opts ->
-                        tagWithAttrs "span" attrs <> contents <> literal "</span>"
-                      | otherwise -> contents
-inlineToMarkdown _ (Emph []) = return empty
-inlineToMarkdown opts (Emph lst) = do
-  variant <- asks envVariant
-  contents <- inlineListToMarkdown opts lst
-  return $ case variant of
-             PlainText
-               | isEnabled Ext_gutenberg opts -> "_" <> contents <> "_"
-               | otherwise ->  contents
-             _ -> "*" <> contents <> "*"
-inlineToMarkdown _ (Underline []) = return empty
-inlineToMarkdown opts (Underline lst) = do
-  variant <- asks envVariant
-  contents <- inlineListToMarkdown opts lst
-  case variant of
-    PlainText -> return contents
-    _     | isEnabled Ext_bracketed_spans opts ->
-            return $ "[" <> contents <> "]" <> "{.ul}"
-          | isEnabled Ext_native_spans opts ->
-            return $ tagWithAttrs "span" ("", ["underline"], [])
-              <> contents
-              <> literal "</span>"
-          | isEnabled Ext_raw_html opts ->
-            return $ "<u>" <> contents <> "</u>"
-          | otherwise -> inlineToMarkdown opts (Emph lst)
-inlineToMarkdown _ (Strong []) = return empty
-inlineToMarkdown opts (Strong lst) = do
-  variant <- asks envVariant
-  case variant of
-    PlainText ->
-             inlineListToMarkdown opts $
-               if isEnabled Ext_gutenberg opts
-                  then capitalize lst
-                  else lst
-    _ -> do
-       contents <- inlineListToMarkdown opts lst
-       return $ "**" <> contents <> "**"
-inlineToMarkdown _ (Strikeout []) = return empty
-inlineToMarkdown opts (Strikeout lst) = do
-  contents <- inlineListToMarkdown opts lst
-  return $ if isEnabled Ext_strikeout opts
-              then "~~" <> contents <> "~~"
-              else if isEnabled Ext_raw_html opts
-                       then "<s>" <> contents <> "</s>"
-                       else contents
-inlineToMarkdown _ (Superscript []) = return empty
-inlineToMarkdown opts (Superscript lst) =
-  local (\env -> env {envEscapeSpaces = envVariant env == Markdown}) $ do
-    contents <- inlineListToMarkdown opts lst
-    if isEnabled Ext_superscript opts
-       then return $ "^" <> contents <> "^"
-       else if isEnabled Ext_raw_html opts
-                then return $ "<sup>" <> contents <> "</sup>"
-                else
-                  case traverse toSuperscriptInline lst of
-                    Just xs' | not (writerPreferAscii opts)
-                      -> inlineListToMarkdown opts xs'
-                    _ -> do
-                      let rendered = render Nothing contents
-                      return $
-                        case mapM toSuperscript (T.unpack rendered) of
-                           Just r  -> literal $ T.pack r
-                           Nothing -> literal $ "^(" <> rendered <> ")"
-inlineToMarkdown _ (Subscript []) = return empty
-inlineToMarkdown opts (Subscript lst) =
-  local (\env -> env {envEscapeSpaces = envVariant env == Markdown}) $ do
-    contents <- inlineListToMarkdown opts lst
-    if isEnabled Ext_subscript opts
-       then return $ "~" <> contents <> "~"
-       else if isEnabled Ext_raw_html opts
-                then return $ "<sub>" <> contents <> "</sub>"
-                else
-                  case traverse toSubscriptInline lst of
-                    Just xs' | not (writerPreferAscii opts)
-                      -> inlineListToMarkdown opts xs'
-                    _ -> do
-                      let rendered = render Nothing contents
-                      return $
-                        case mapM toSuperscript (T.unpack rendered) of
-                           Just r  -> literal $ T.pack r
-                           Nothing -> literal $ "_(" <> rendered <> ")"
-inlineToMarkdown opts (SmallCaps lst) = do
-  variant <- asks envVariant
-  if variant /= PlainText &&
-     (isEnabled Ext_raw_html opts || isEnabled Ext_native_spans opts)
-     then inlineToMarkdown opts (Span ("",["smallcaps"],[]) lst)
-     else inlineListToMarkdown opts $ capitalize lst
-inlineToMarkdown opts (Quoted SingleQuote lst) = do
-  contents <- inlineListToMarkdown opts lst
-  return $ if isEnabled Ext_smart opts
-              then "'" <> contents <> "'"
-              else
-                if writerPreferAscii opts
-                   then "&lsquo;" <> contents <> "&rsquo;"
-                   else "‘" <> contents <> "’"
-inlineToMarkdown opts (Quoted DoubleQuote lst) = do
-  contents <- inlineListToMarkdown opts lst
-  return $ if isEnabled Ext_smart opts
-              then "\"" <> contents <> "\""
-              else
-                if writerPreferAscii opts
-                   then "&ldquo;" <> contents <> "&rdquo;"
-                   else "“" <> contents <> "”"
-inlineToMarkdown opts (Code attr str) = do
-  let tickGroups = filter (T.any (== '`')) $ T.group str
-  let longest    = if null tickGroups
-                     then 0
-                     else maximum $ map T.length tickGroups
-  let marker     = T.replicate (longest + 1) "`"
-  let spacer     = if longest == 0 then "" else " "
-  let attrs      = if isEnabled Ext_inline_code_attributes opts && attr /= nullAttr
-                      then attrsToMarkdown attr
-                      else empty
-  variant <- asks envVariant
-  case variant of
-     PlainText -> return $ literal str
-     _     ->  return $ literal
-                  (marker <> spacer <> str <> spacer <> marker) <> attrs
-inlineToMarkdown opts (Str str) = do
-  variant <- asks envVariant
-  let str' = (if writerPreferAscii opts
-                 then toHtml5Entities
-                 else id) .
-             (if isEnabled Ext_smart opts
-                 then unsmartify opts
-                 else id) .
-             (if variant == PlainText
-                 then id
-                 else escapeText opts) $ str
-  return $ literal str'
-inlineToMarkdown opts (Math InlineMath str) =
-  case writerHTMLMathMethod opts of
-       WebTeX url -> inlineToMarkdown opts
-                       (Image nullAttr [Str str] (url <> T.pack (urlEncode $ T.unpack str), str))
-       _ | isEnabled Ext_tex_math_dollars opts ->
-             return $ "$" <> literal str <> "$"
-         | isEnabled Ext_tex_math_single_backslash opts ->
-             return $ "\\(" <> literal str <> "\\)"
-         | isEnabled Ext_tex_math_double_backslash opts ->
-             return $ "\\\\(" <> literal str <> "\\\\)"
-         | otherwise -> do
-             variant <- asks envVariant
-             texMathToInlines InlineMath str >>=
-               inlineListToMarkdown opts .
-                 (if variant == PlainText then makeMathPlainer else id)
-inlineToMarkdown opts (Math DisplayMath str) =
-  case writerHTMLMathMethod opts of
-      WebTeX url -> (\x -> blankline <> x <> blankline) `fmap`
-             inlineToMarkdown opts (Image nullAttr [Str str]
-                    (url <> T.pack (urlEncode $ T.unpack str), str))
-      _ | isEnabled Ext_tex_math_dollars opts ->
-            return $ "$$" <> literal str <> "$$"
-        | isEnabled Ext_tex_math_single_backslash opts ->
-            return $ "\\[" <> literal str <> "\\]"
-        | isEnabled Ext_tex_math_double_backslash opts ->
-            return $ "\\\\[" <> literal str <> "\\\\]"
-        | otherwise -> (\x -> cr <> x <> cr) `fmap`
-            (texMathToInlines DisplayMath str >>= inlineListToMarkdown opts)
-inlineToMarkdown opts il@(RawInline f str) = do
-  let tickGroups = filter (T.any (== '`')) $ T.group str
-  let numticks   = if null tickGroups
-                     then 1
-                     else 1 + maximum (map T.length tickGroups)
-  variant <- asks envVariant
-  let Format fmt = f
-  let rawAttribInline = return $
-         literal (T.replicate numticks "`") <> literal str <>
-         literal (T.replicate numticks "`") <> literal "{=" <> literal fmt <> literal "}"
-  let renderEmpty = mempty <$ report (InlineNotRendered il)
-  case variant of
-    PlainText -> renderEmpty
-    _ | f `elem` ["markdown", "markdown_github", "markdown_phpextra",
-                  "markdown_mmd", "markdown_strict"] ->
-            return $ literal str
-      | isEnabled Ext_raw_attribute opts -> rawAttribInline
-      | f `elem` ["html", "html5", "html4"] ->
-            case () of
-              _ | isEnabled Ext_raw_html opts -> return $ literal str
-                | isEnabled Ext_raw_attribute opts -> rawAttribInline
-                | otherwise -> renderEmpty
-      | f `elem` ["latex", "tex"] ->
-            case () of
-              _ | isEnabled Ext_raw_tex opts -> return $ literal str
-                | isEnabled Ext_raw_attribute opts -> rawAttribInline
-                | otherwise -> renderEmpty
-      | f `elem` ["sile", "sil"] ->
-            case () of
-              _ | isEnabled Ext_raw_sile opts -> return $ literal str
-                | isEnabled Ext_raw_attribute opts -> rawAttribInline
-                | otherwise -> renderEmpty
-      | otherwise -> renderEmpty
-inlineToMarkdown opts LineBreak = do
-  variant <- asks envVariant
-  if variant == PlainText || isEnabled Ext_hard_line_breaks opts
-     then return cr
-     else return $
-          if isEnabled Ext_escaped_line_breaks opts
-             then "\\" <> cr
-             else "  " <> cr
-inlineToMarkdown _ Space = do
-  escapeSpaces <- asks envEscapeSpaces
-  return $ if escapeSpaces then "\\ " else space
-inlineToMarkdown opts SoftBreak = do
-  escapeSpaces <- asks envEscapeSpaces
-  let space' = if escapeSpaces then "\\ " else space
-  return $ case writerWrapText opts of
-                WrapNone     -> space'
-                WrapAuto     -> space'
-                WrapPreserve -> cr
-inlineToMarkdown opts (Cite [] lst) = inlineListToMarkdown opts lst
-inlineToMarkdown opts (Cite (c:cs) lst)
-  | not (isEnabled Ext_citations opts) = inlineListToMarkdown opts lst
-  | otherwise =
-      if citationMode c == AuthorInText
-         then do
-           suffs <- inlineListToMarkdown opts $ citationSuffix c
-           rest <- mapM convertOne cs
-           let inbr = suffs <+> joincits rest
-               br   = if isEmpty inbr then empty else char '[' <> inbr <> char ']'
-           return $ literal ("@" <> citationId c) <+> br
-         else do
-           cits <- mapM convertOne (c:cs)
-           return $ literal "[" <> joincits cits <> literal "]"
-  where
-        joincits = hcat . intersperse (literal "; ") . filter (not . isEmpty)
-        convertOne Citation { citationId      = k
-                            , citationPrefix  = pinlines
-                            , citationSuffix  = sinlines
-                            , citationMode    = m }
-                               = do
-           pdoc <- inlineListToMarkdown opts pinlines
-           sdoc <- inlineListToMarkdown opts sinlines
-           let k' = literal (modekey m <> "@" <> k)
-               r = case sinlines of
-                        Str (T.uncons -> Just (y,_)):_ | y `elem` (",;]@" :: String) -> k' <> sdoc
-                        _                                         -> k' <+> sdoc
-           return $ pdoc <+> r
-        modekey SuppressAuthor = "-"
-        modekey _              = ""
-inlineToMarkdown opts lnk@(Link attr txt (src, tit)) = do
-  variant <- asks envVariant
-  linktext <- inlineListToMarkdown opts txt
-  let linktitle = if T.null tit
-                     then empty
-                     else literal $ " \"" <> tit <> "\""
-  let srcSuffix = fromMaybe src (T.stripPrefix "mailto:" src)
-  let useAuto = isURI src &&
-                case txt of
-                      [Str s] | escapeURI s == srcSuffix -> True
-                      _       -> False
-  let useRefLinks = writerReferenceLinks opts && not useAuto
-  shortcutable <- asks envRefShortcutable
-  let useShortcutRefLinks = shortcutable &&
-                            isEnabled Ext_shortcut_reference_links opts
-  reftext <- if useRefLinks
-                then literal <$> getReference attr linktext (src, tit)
-                else return mempty
-  case variant of
-    PlainText
-      | useAuto -> return $ literal srcSuffix
-      | otherwise -> return linktext
-    _ | useAuto -> return $ "<" <> literal srcSuffix <> ">"
-      | useRefLinks ->
-           let first  = "[" <> linktext <> "]"
-               second = if getKey linktext == getKey reftext
-                           then if useShortcutRefLinks
-                                   then ""
-                                   else "[]"
-                           else "[" <> reftext <> "]"
-           in  return $ first <> second
-      | isEnabled Ext_raw_html opts
-      , not (isEnabled Ext_link_attributes opts)
-      , attr /= nullAttr -> -- use raw HTML to render attributes
-          literal . T.strip <$>
-            writeHtml5String opts{ writerTemplate = Nothing }
-            (Pandoc nullMeta [Plain [lnk]])
-      | otherwise -> return $
-         "[" <> linktext <> "](" <> literal src <> linktitle <> ")" <>
-         linkAttributes opts attr
-inlineToMarkdown opts img@(Image attr alternate (source, tit))
-  | isEnabled Ext_raw_html opts &&
-    not (isEnabled Ext_link_attributes opts) &&
-    attr /= nullAttr = -- use raw HTML
-    literal . T.strip <$>
-      writeHtml5String opts{ writerTemplate = Nothing } (Pandoc nullMeta [Plain [img]])
-  | otherwise = do
-  variant <- asks envVariant
-  let txt = if null alternate || alternate == [Str source]
-                                 -- to prevent autolinks
-               then [Str ""]
-               else alternate
-  linkPart <- inlineToMarkdown opts (Link attr txt (source, tit))
-  return $ case variant of
-             PlainText -> "[" <> linkPart <> "]"
-             _     -> "!" <> linkPart
-inlineToMarkdown opts (Note contents) = do
-  modify (\st -> st{ stNotes = contents : stNotes st })
-  st <- get
-  let ref = literal $ writerIdentifierPrefix opts <> tshow (stNoteNum st + length (stNotes st) - 1)
-  if isEnabled Ext_footnotes opts
-     then return $ "[^" <> ref <> "]"
-     else return $ "[" <> ref <> "]"
-
-makeMathPlainer :: [Inline] -> [Inline]
-makeMathPlainer = walk go
-  where
-  go (Emph xs) = Span nullAttr xs
-  go x         = x
-
-=======
->>>>>>> 13021313
 lineBreakToSpace :: Inline -> Inline
 lineBreakToSpace LineBreak = Space
 lineBreakToSpace SoftBreak = Space
